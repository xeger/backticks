# coding: utf-8
lib = File.expand_path('../lib', __FILE__)
$LOAD_PATH.unshift(lib) unless $LOAD_PATH.include?(lib)
require 'backticks/version'

Gem::Specification.new do |spec|
  spec.name          = 'backticks'
  spec.version       = Backticks::VERSION
  spec.authors       = ['Tony Spataro']
  spec.email         = ['xeger@xeger.net']

  spec.summary       = %q{Intuitive OOP wrapper for command-line processes}
  spec.description   = %q{Captures stdout, stderr and (optionally) stdin; uses PTY to avoid buffering.}
  spec.homepage      = 'https://github.com/xeger/backticks'
  spec.license       = 'MIT'

  spec.files         = `git ls-files -z`.split("\x0").reject { |f| f.match(%r{^(test|spec|features)/}) }
  spec.bindir        = 'exe'
  spec.executables   = spec.files.grep(%r{^exe/}) { |f| File.basename(f) }
  spec.require_paths = ['lib']

  spec.required_ruby_version = Gem::Requirement.new('>= 2.0', '< 4.0')

<<<<<<< HEAD
  spec.add_development_dependency 'bundler', '~> 2.3'
  spec.add_development_dependency 'rake', '~> 10.0'
=======
  spec.add_development_dependency 'bundler'
  spec.add_development_dependency 'rake'
>>>>>>> b28c2833
  spec.add_development_dependency 'rspec'
end<|MERGE_RESOLUTION|>--- conflicted
+++ resolved
@@ -21,12 +21,7 @@
 
   spec.required_ruby_version = Gem::Requirement.new('>= 2.0', '< 4.0')
 
-<<<<<<< HEAD
-  spec.add_development_dependency 'bundler', '~> 2.3'
-  spec.add_development_dependency 'rake', '~> 10.0'
-=======
   spec.add_development_dependency 'bundler'
   spec.add_development_dependency 'rake'
->>>>>>> b28c2833
   spec.add_development_dependency 'rspec'
 end